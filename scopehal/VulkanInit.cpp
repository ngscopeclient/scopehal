/***********************************************************************************************************************
*                                                                                                                      *
* libscopehal v0.1                                                                                                     *
*                                                                                                                      *
* Copyright (c) 2012-2022 Andrew D. Zonenberg and contributors                                                         *
* All rights reserved.                                                                                                 *
*                                                                                                                      *
* Redistribution and use in source and binary forms, with or without modification, are permitted provided that the     *
* following conditions are met:                                                                                        *
*                                                                                                                      *
*    * Redistributions of source code must retain the above copyright notice, this list of conditions, and the         *
*      following disclaimer.                                                                                           *
*                                                                                                                      *
*    * Redistributions in binary form must reproduce the above copyright notice, this list of conditions and the       *
*      following disclaimer in the documentation and/or other materials provided with the distribution.                *
*                                                                                                                      *
*    * Neither the name of the author nor the names of any contributors may be used to endorse or promote products     *
*      derived from this software without specific prior written permission.                                           *
*                                                                                                                      *
* THIS SOFTWARE IS PROVIDED BY THE AUTHORS "AS IS" AND ANY EXPRESS OR IMPLIED WARRANTIES, INCLUDING, BUT NOT LIMITED   *
* TO, THE IMPLIED WARRANTIES OF MERCHANTABILITY AND FITNESS FOR A PARTICULAR PURPOSE ARE DISCLAIMED. IN NO EVENT SHALL *
* THE AUTHORS BE HELD LIABLE FOR ANY DIRECT, INDIRECT, INCIDENTAL, SPECIAL, EXEMPLARY, OR CONSEQUENTIAL DAMAGES        *
* (INCLUDING, BUT NOT LIMITED TO, PROCUREMENT OF SUBSTITUTE GOODS OR SERVICES; LOSS OF USE, DATA, OR PROFITS; OR       *
* BUSINESS INTERRUPTION) HOWEVER CAUSED AND ON ANY THEORY OF LIABILITY, WHETHER IN CONTRACT, STRICT LIABILITY, OR TORT *
* (INCLUDING NEGLIGENCE OR OTHERWISE) ARISING IN ANY WAY OUT OF THE USE OF THIS SOFTWARE, EVEN IF ADVISED OF THE       *
* POSSIBILITY OF SUCH DAMAGE.                                                                                          *
*                                                                                                                      *
***********************************************************************************************************************/

/**
	@file
	@author Andrew D. Zonenberg
	@brief Vulkan initialization
 */
#include "scopehal.h"
#include <glslang_c_interface.h>
#include "PipelineCacheManager.h"
#include "QueueManager.h"
#include <GLFW/glfw3.h>

//Lots of warnings here, disable them
#pragma GCC diagnostic push
#pragma GCC diagnostic ignored "-Wmissing-field-initializers"
#pragma GCC diagnostic ignored "-Wunused-variable"
#pragma GCC diagnostic ignored "-Wunused-parameter"
#pragma GCC diagnostic ignored "-Wpedantic"
#pragma GCC diagnostic ignored "-Wshadow"
#pragma GCC diagnostic ignored "-Wsign-compare"
#include <vkFFT.h>
#pragma GCC diagnostic pop

using namespace std;

/**
	@brief Global Vulkan context
 */
vk::raii::Context g_vkContext;

/**
	@brief Global Vulkan instance
 */
unique_ptr<vk::raii::Instance> g_vkInstance;

/**
	@brief The Vulkan device selected for compute operations (may or may not be same device as rendering)
 */
shared_ptr<vk::raii::Device> g_vkComputeDevice;

/**
	@brief Command pool for AcceleratorBuffer transfers

	This is a single global resource interlocked by g_vkTransferMutex and is used for convenience and code simplicity
	when parallelism isn't that important.
 */
unique_ptr<vk::raii::CommandPool> g_vkTransferCommandPool;

/**
	@brief Command buffer for AcceleratorBuffer transfers

	This is a single global resource interlocked by g_vkTransferMutex and is used for convenience and code simplicity
	when parallelism isn't that important.
 */
unique_ptr<vk::raii::CommandBuffer> g_vkTransferCommandBuffer;

/**
	@brief Queue for AcceleratorBuffer transfers

	This is a single global resource interlocked by g_vkTransferMutex and is used for convenience and code simplicity
	when parallelism isn't that important.
 */
shared_ptr<QueueHandle> g_vkTransferQueue;

/**
 * @brief Allocates QueueHandle objects
 * 
 * This is a single global resource, all QueueHandles must be obtained through this object.
 */
std::unique_ptr<QueueManager> g_vkQueueManager;

/**
	@brief Mutex for interlocking access to g_vkTransferCommandBuffer and g_vkTransferCommandPool
 */
mutex g_vkTransferMutex;

/**
	@brief Vulkan memory type for CPU-based memory that is also GPU-readable
 */
uint32_t g_vkPinnedMemoryType;

/**
	@brief Vulkan memory type for GPU-based memory (generally not CPU-readable, except on integrated cards)
 */
uint32_t g_vkLocalMemoryType;

/**
<<<<<<< HEAD
	@brief Command buffer for submitting vkFFT calls to
 */
unique_ptr<vk::raii::CommandPool> g_vkFFTCommandPool;

/**
	@brief Command buffer for submitting vkFFT calls to
 */
unique_ptr<vk::raii::CommandBuffer> g_vkFFTCommandBuffer;

/**
	@brief Command queue for submitting vkFFT calls to
 */
shared_ptr<QueueHandle> g_vkFFTQueue;

/**
	@brief Mutex for controlling access to g_vkfFFT*
 */
mutex g_vkFFTMutex;
=======
	@brief Vulkan queue type for submitting compute operations (may or may not be render capable)
 */
uint32_t g_computeQueueType;

/**
	@brief Vulkan queue type for submitting rendering operations
 */
uint32_t g_renderQueueType;
>>>>>>> 264b9aa0

/**
	@brief UUID of g_vkComputeDevice
 */
uint8_t g_vkComputeDeviceUuid[16];

/**
	@brief Driver version of g_vkComputeDevice
 */
uint32_t g_vkComputeDeviceDriverVer;

/**
	@brief Physical device for g_vkComputeDevice
 */
vk::raii::PhysicalDevice* g_vkComputePhysicalDevice;

bool IsDevicePreferred(const vk::PhysicalDeviceProperties& a, const vk::PhysicalDeviceProperties& b);

//Feature flags indicating that we have support for specific data types / features on the GPU
bool g_hasShaderInt64 = false;
bool g_hasShaderInt16 = false;
bool g_hasShaderInt8 = false;
bool g_hasDebugUtils = false;

void VulkanCleanup();

/**
	@brief Initialize a Vulkan context for compute

	@param skipGLFW Do not initalize GLFW (workaround for what looks like gtk or video driver bug).
			This should only be set true in glscopeclient.
 */
bool VulkanInit(bool skipGLFW)
{
	LogDebug("Initializing Vulkan\n");
	LogIndenter li;

	try
	{
		auto extensions = g_vkContext.enumerateInstanceExtensionProperties();
		bool hasPhysicalDeviceProperties2 = false;
		bool hasXlibSurface = false;
		bool hasXcbSurface = false;
		for(auto e : extensions)
		{
			if(!strcmp((char*)e.extensionName, "VK_KHR_get_physical_device_properties2"))
			{
				LogDebug("VK_KHR_get_physical_device_properties2: supported\n");
				hasPhysicalDeviceProperties2 = true;
			}
			if(!strcmp((char*)e.extensionName, "VK_EXT_debug_utils"))
			{
				LogDebug("VK_EXT_debug_utils: supported\n");
				g_hasDebugUtils = true;
			}
			if(!strcmp((char*)e.extensionName, "VK_KHR_xcb_surface"))
			{
				LogDebug("VK_KHR_xcb_surface: supported\n");
				hasXcbSurface = true;
			}
			if(!strcmp((char*)e.extensionName, "VK_KHR_xlib_surface"))
			{
				LogDebug("VK_KHR_xlib_surface: supported\n");
				hasXlibSurface = true;
			}
		}

		//Vulkan 1.1 is the highest version supported on all targeted platforms (limited mostly by MoltenVK)
		//But if Vulkan 1.2 is available, request it.
		//TODO: If we want to support llvmpipe, we need to stick to 1.0
		auto apiVersion = VK_API_VERSION_1_1;
		auto availableVersion = g_vkContext.enumerateInstanceVersion();
		uint32_t loader_major = VK_VERSION_MAJOR(availableVersion);
		uint32_t loader_minor = VK_VERSION_MINOR(availableVersion);
		bool vulkan12Available = false;
		LogDebug("Loader/API support available for Vulkan %d.%d\n", loader_major, loader_minor);
		if( (loader_major >= 1) || ( (loader_major == 1) && (loader_minor >= 2) ) )
		{
			apiVersion = VK_API_VERSION_1_2;
			vulkan12Available = true;
			LogDebug("Vulkan 1.2 support available, requesting it\n");
		}
		else
			LogDebug("Vulkan 1.2 support not available\n");

		if(skipGLFW)
			LogDebug("Skipping GLFW init to work around gtk gl/vulkan interop bug\n");
		else
		{
			//Log glfw version
			LogDebug("Initializing glfw %s\n", glfwGetVersionString());

			//Initialize glfw
			glfwInitHint(GLFW_JOYSTICK_HAT_BUTTONS, GLFW_FALSE);
			glfwInitHint(GLFW_COCOA_CHDIR_RESOURCES, GLFW_FALSE);
			if(!glfwInit())
			{
				LogError("glfw init failed\n");
				return false;
			}
			if(!glfwVulkanSupported())
			{
				LogError("glfw vulkan support not available\n");
				return false;
			}
		}

		//Request VK_KHR_get_physical_device_properties2 if available, plus all extensions needed by glfw
		vk::ApplicationInfo appInfo("libscopehal", 1, "Vulkan.hpp", 1, apiVersion);
		vector<const char*> extensionsToUse;
		if(hasPhysicalDeviceProperties2)
			extensionsToUse.push_back("VK_KHR_get_physical_device_properties2");
		if(hasXlibSurface)
			extensionsToUse.push_back("VK_KHR_xlib_surface");
		if(hasXcbSurface)
			extensionsToUse.push_back("VK_KHR_xcb_surface");
		if(hasXlibSurface || hasXcbSurface)
			extensionsToUse.push_back("VK_KHR_surface");

		//Request debug utilities if available
		if(g_hasDebugUtils)
			extensionsToUse.push_back("VK_EXT_debug_utils");

		//Required for MoltenVK
		#ifdef __APPLE__
		extensionsToUse.push_back("VK_KHR_portability_enumeration");
		#endif

		//See what extensions are required
		if(!skipGLFW)
		{
			uint32_t glfwRequiredCount = 0;
			auto glfwExtensions = glfwGetRequiredInstanceExtensions(&glfwRequiredCount);
			if(glfwExtensions == nullptr)
			{
				LogError("glfwGetRequiredInstanceExtensions failed\n");
				return false;
			}
			LogDebug("GLFW required extensions:\n");
			for(size_t i=0; i<glfwRequiredCount; i++)
			{
				LogIndenter li2;
				LogDebug("%s\n", glfwExtensions[i]);
				extensionsToUse.push_back(glfwExtensions[i]);
			}
		}

		//Create the instance
		vk::InstanceCreateFlags flags = {};
		#ifdef __APPLE__
		flags = vk::InstanceCreateFlagBits::eEnumeratePortabilityKHR;
		#endif
		vk::InstanceCreateInfo instanceInfo(flags, &appInfo, {}, extensionsToUse);
		g_vkInstance = make_unique<vk::raii::Instance>(g_vkContext, instanceInfo);

		//Look at our physical devices and print info out for each one
		LogDebug("Physical devices:\n");
		{
			LogIndenter li2;

			size_t bestDevice = 0;

			static vk::raii::PhysicalDevices devices(*g_vkInstance);
			for(size_t i=0; i<devices.size(); i++)
			{
				auto& device = devices[i];
				auto features = device.getFeatures();
				auto properties = device.getProperties();
				auto memProperties = device.getMemoryProperties();
				auto limits = properties.limits;

				//See what device to use
				//TODO: preference to override this
				if(IsDevicePreferred(devices[bestDevice].getProperties(), devices[i].getProperties()))
					bestDevice = i;

				//TODO: check that the extensions we need are supported

				//TODO: sparse properties

				LogDebug("Device %zu: %s\n", i, &properties.deviceName[0]);
				LogIndenter li3;

				LogDebug("API version:            0x%08x (%d.%d.%d.%d)\n",
					properties.apiVersion,
					(properties.apiVersion >> 29),
					(properties.apiVersion >> 22) & 0x7f,
					(properties.apiVersion >> 12) & 0x3ff,
					(properties.apiVersion >> 0) & 0xfff
					);

				//Driver version is NOT guaranteed to be encoded the same way as the API version.
				if(properties.vendorID == 0x10de)	//NVIDIA
				{
					LogDebug("Driver version:         0x%08x (%d.%d.%d.%d)\n",
						properties.driverVersion,
						(properties.driverVersion >> 22),
						(properties.driverVersion >> 14) & 0xff,
						(properties.driverVersion >> 6) & 0xff,
						(properties.driverVersion >> 0) & 0x3f
						);
				}

				//By default, assume it's the same as API
				else
				{
					LogDebug("Driver version:         0x%08x (%d.%d.%d.%d)\n",
						properties.driverVersion,
						(properties.driverVersion >> 29),
						(properties.driverVersion >> 22) & 0x7f,
						(properties.driverVersion >> 12) & 0x3ff,
						(properties.driverVersion >> 0) & 0xfff
						);
				}

				LogDebug("Vendor ID:              %04x\n", properties.vendorID);
				LogDebug("Device ID:              %04x\n", properties.deviceID);
				switch(properties.deviceType)
				{
					case vk::PhysicalDeviceType::eIntegratedGpu:
						LogDebug("Device type:            Integrated GPU\n");
						break;

					case vk::PhysicalDeviceType::eDiscreteGpu:
						LogDebug("Device type:            Discrete GPU\n");
						break;

					case vk::PhysicalDeviceType::eVirtualGpu:
						LogDebug("Device type:            Virtual GPU\n");
						break;

					case vk::PhysicalDeviceType::eCpu:
						LogDebug("Device type:            CPU\n");
						break;

					default:
					case vk::PhysicalDeviceType::eOther:
						LogDebug("Device type:            Other\n");
						break;
				}

				if(features.shaderInt64)
					LogDebug("int64:                  yes\n");
				else
					LogDebug("int64:                  no\n");

				if(hasPhysicalDeviceProperties2)
				{
					//Get more details
					auto features2 = device.getFeatures2<
						vk::PhysicalDeviceFeatures2,
						vk::PhysicalDevice16BitStorageFeatures,
						vk::PhysicalDevice8BitStorageFeatures,
						vk::PhysicalDeviceVulkan12Features
						>();
					auto storageFeatures16 = std::get<1>(features2);
					auto storageFeatures8 = std::get<2>(features2);
					auto vulkan12Features = std::get<3>(features2);

					if(features.shaderInt16)
					{
						if(storageFeatures16.storageBuffer16BitAccess)
							LogDebug("int16:                  yes (allowed in SSBOs)\n");
						else
							LogDebug("int16:                  yes (but not allowed in SSBOs)\n");
					}
					else
						LogDebug("int16:                  no\n");

					if(vulkan12Features.shaderInt8)
					{
						if(storageFeatures8.uniformAndStorageBuffer8BitAccess)
							LogDebug("int8:                   yes (allowed in SSBOs)\n");
						else
							LogDebug("int8:                   yes (but not allowed in SSBOs)\n");
					}
					else
						LogDebug("int8:                   no\n");
				}

				const size_t k = 1024LL;
				const size_t m = k*k;
				const size_t g = k*m;

				LogDebug("Max image dim 2D:       %u\n", limits.maxImageDimension2D);
				LogDebug("Max storage buf range:  %lu MB\n", limits.maxStorageBufferRange / m);
				LogDebug("Max mem alloc:          %lu MB\n", limits.maxMemoryAllocationCount / m);
				LogDebug("Max compute shared mem: %lu KB\n", limits.maxComputeSharedMemorySize / k);
				LogDebug("Max compute grp count:  %u x %u x %u\n",
					limits.maxComputeWorkGroupCount[0],
					limits.maxComputeWorkGroupCount[1],
					limits.maxComputeWorkGroupCount[2]);
				LogDebug("Max compute invocs:     %u\n", limits.maxComputeWorkGroupInvocations);
				LogDebug("Max compute grp size:   %u x %u x %u\n",
					limits.maxComputeWorkGroupSize[0],
					limits.maxComputeWorkGroupSize[1],
					limits.maxComputeWorkGroupSize[2]);

				LogDebug("Memory types:\n");
				for(size_t j=0; j<memProperties.memoryTypeCount; j++)
				{
					auto mtype = memProperties.memoryTypes[j];

					LogIndenter li4;
					LogDebug("Type %zu\n", j);
					LogIndenter li5;

					LogDebug("Heap index: %u\n", mtype.heapIndex);
					if(mtype.propertyFlags & vk::MemoryPropertyFlagBits::eDeviceLocal)
						LogDebug("Device local\n");
					if(mtype.propertyFlags & vk::MemoryPropertyFlagBits::eHostVisible)
						LogDebug("Host visible\n");
					if(mtype.propertyFlags & vk::MemoryPropertyFlagBits::eHostCoherent)
						LogDebug("Host coherent\n");
					if(mtype.propertyFlags & vk::MemoryPropertyFlagBits::eHostCached)
						LogDebug("Host cached\n");
					if(mtype.propertyFlags & vk::MemoryPropertyFlagBits::eLazilyAllocated)
						LogDebug("Lazily allocated\n");
					if(mtype.propertyFlags & vk::MemoryPropertyFlagBits::eProtected)
						LogDebug("Protected\n");
					if(mtype.propertyFlags & vk::MemoryPropertyFlagBits::eDeviceCoherentAMD)
						LogDebug("Device coherent\n");
					if(mtype.propertyFlags & vk::MemoryPropertyFlagBits::eDeviceUncachedAMD)
						LogDebug("Device uncached\n");
					if(mtype.propertyFlags & vk::MemoryPropertyFlagBits::eRdmaCapableNV)
						LogDebug("RDMA capable\n");
				}

				LogDebug("Memory heaps:\n");
				for(size_t j=0; j<memProperties.memoryHeapCount; j++)
				{
					LogIndenter li4;
					LogDebug("Heap %zu\n", j);
					LogIndenter li5;
					auto heap = memProperties.memoryHeaps[j];

					if(heap.size > g)
						LogDebug("Size: %zu GB\n", heap.size / g);
					else if(heap.size > m)
						LogDebug("Size: %zu MB\n", heap.size / m);
					else if(heap.size > k)
						LogDebug("Size: %zu kB\n", heap.size / k);
					else
						LogDebug("Size: %zu B\n", heap.size);

					if(heap.flags & vk::MemoryHeapFlagBits::eDeviceLocal)
						LogDebug("Device local\n");
					if(heap.flags & vk::MemoryHeapFlagBits::eMultiInstance)
						LogDebug("Multi instance\n");
					if(heap.flags & vk::MemoryHeapFlagBits::eMultiInstanceKHR)
						LogDebug("Multi instance (KHR)\n");
				}
			}

			LogDebug("Selected device %zu\n", bestDevice);
			{
				auto& device = devices[bestDevice];
				g_vkComputePhysicalDevice = &devices[bestDevice];

				LogIndenter li3;

				//Look at queue families
				auto families = device.getQueueFamilyProperties();
				LogDebug("Queue families (%zu total)\n", families.size());
				{
					LogIndenter li4;
					for(size_t j=0; j<families.size(); j++)
					{
						LogDebug("Queue type %zu\n", j);
						LogIndenter li5;

						auto f = families[j];
						LogDebug("Queue count:          %d\n", f.queueCount);
						LogDebug("Timestamp valid bits: %d\n", f.timestampValidBits);
						if(f.queueFlags & vk::QueueFlagBits::eGraphics)
							LogDebug("Graphics\n");
						if(f.queueFlags & vk::QueueFlagBits::eCompute)
							LogDebug("Compute\n");
						if(f.queueFlags & vk::QueueFlagBits::eTransfer)
							LogDebug("Transfer\n");
						if(f.queueFlags & vk::QueueFlagBits::eSparseBinding)
							LogDebug("Sparse binding\n");
						if(f.queueFlags & vk::QueueFlagBits::eProtected)
							LogDebug("Protected\n");
						#ifdef VK_ENABLE_BETA_EXTENSIONS
							if(f.queueFlags & vk::QueueFlagBits::eVideoDecodeKHR)
								LogDebug("Video decode\n");
							if(f.queueFlags & vk::QueueFlagBits::eVideoEncodeKHR)
								LogDebug("Video encode\n");
						#endif
					}
				}

				//Save settings
				auto properties = device.getProperties();
				g_vkComputeDeviceDriverVer = properties.driverVersion;
				memcpy(g_vkComputeDeviceUuid, properties.pipelineCacheUUID, 16);

				//See if the device has good integer data type support. If so, enable it
				vk::PhysicalDeviceFeatures enabledFeatures;
				vk::PhysicalDevice16BitStorageFeatures features16bit;
				vk::PhysicalDevice8BitStorageFeatures features8bit;
				vk::PhysicalDeviceVulkan12Features featuresVulkan12;
				void* pNext = nullptr;
				if(device.getFeatures().shaderInt64)
				{
					enabledFeatures.shaderInt64 = true;
					g_hasShaderInt64 = true;
					LogDebug("Enabling 64-bit integer support\n");
				}
				if(device.getFeatures().shaderInt16)
				{
					enabledFeatures.shaderInt16 = true;
					LogDebug("Enabling 16-bit integer support\n");
				}
				if(hasPhysicalDeviceProperties2)
				{
					//Get more details
					auto features2 = device.getFeatures2<
						vk::PhysicalDeviceFeatures2,
						vk::PhysicalDevice16BitStorageFeatures,
						vk::PhysicalDevice8BitStorageFeatures,
						vk::PhysicalDeviceVulkan12Features
						>();
					auto storageFeatures16 = std::get<1>(features2);
					auto storageFeatures8 = std::get<2>(features2);
					auto vulkan12Features = std::get<3>(features2);

					//Enable 16 bit SSBOs
					if(storageFeatures16.storageBuffer16BitAccess)
					{
						features16bit.storageBuffer16BitAccess = true;
						features16bit.pNext = pNext;
						pNext = &features16bit;
						LogDebug("Enabling 16-bit integer support for SSBOs\n");
						g_hasShaderInt16 = true;
					}

					//Vulkan 1.2 allows some stuff to be done simpler
					if(vulkan12Available)
					{
						if(storageFeatures16.storageBuffer16BitAccess)

						//Enable 8 bit shader variables
						if(vulkan12Features.shaderInt8)
						{
							featuresVulkan12.shaderInt8 = true;
							LogDebug("Enabling 8-bit integer support\n");
						}

						//Enable 8 bit SSBOs
						if(storageFeatures8.uniformAndStorageBuffer8BitAccess)
						{
							featuresVulkan12.uniformAndStorageBuffer8BitAccess = true;
							LogDebug("Enabling 8-bit integer support for SSBOs\n");
							g_hasShaderInt8 = true;
						}

						featuresVulkan12.pNext = pNext;
						pNext = &featuresVulkan12;
					}

					//Nope, need to use the old way
					else
					{
						//Enable 8 bit SSBOs
						if(storageFeatures8.storageBuffer8BitAccess)
						{
							features8bit.storageBuffer8BitAccess = true;
							features8bit.pNext = pNext;
							pNext = &features8bit;
							LogDebug("Enabling 8-bit integer support for SSBOs\n");
						}
					}
				}

				//Request all available queues, and make them all equal priority.
				vector<vk::DeviceQueueCreateInfo> qinfo;
				vector<float> queuePriority;
				for(size_t i=0; i<families.size(); i++)
				{
					auto f = families[i];
					for(size_t j=queuePriority.size(); j<f.queueCount; j++)
						queuePriority.push_back(0.5);
					qinfo.push_back(vk::DeviceQueueCreateInfo(
						{}, i, f.queueCount, &queuePriority[0]));
				}

				//Initialize the device
				vector<const char*> devextensions;
				devextensions.push_back("VK_KHR_swapchain");
				vk::DeviceCreateInfo devinfo(
					{},
					qinfo,
					{},
					devextensions,
					&enabledFeatures,
					pNext);
				g_vkComputeDevice = make_shared<vk::raii::Device>(device, devinfo);

				//Figure out what memory types to use for various purposes
				bool foundPinnedType = false;
				bool foundLocalType = false;
				g_vkPinnedMemoryType = 0;
				g_vkLocalMemoryType = 0;
				auto memProperties = device.getMemoryProperties();
				auto devtype = device.getProperties().deviceType;
				for(size_t j=0; j<memProperties.memoryTypeCount; j++)
				{
					auto mtype = memProperties.memoryTypes[j];

					//Pinned memory is host visible, host coherent, host cached, and usually not device local
					//Use the first type we find
					if(
						(mtype.propertyFlags & vk::MemoryPropertyFlagBits::eHostVisible) &&
						(mtype.propertyFlags & vk::MemoryPropertyFlagBits::eHostCoherent) &&
						(mtype.propertyFlags & vk::MemoryPropertyFlagBits::eHostCached) )
					{
						//Device local? This is a disqualifier UNLESS we are an integrated card or CPU
						//(in which case we have shared memory)
						if(mtype.propertyFlags & vk::MemoryPropertyFlagBits::eDeviceLocal)
						{
							if( (devtype != vk::PhysicalDeviceType::eIntegratedGpu) &&
								(devtype != vk::PhysicalDeviceType::eCpu ) )
							{
								continue;
							}
						}

						if(!foundPinnedType)
						{
							foundPinnedType = true;
							g_vkPinnedMemoryType = j;
						}
					}

					//Local memory is device local
					//Use the first type we find
					if(mtype.propertyFlags & vk::MemoryPropertyFlagBits::eDeviceLocal)
					{
						//Exclude any types that are host visible unless we're an integrated card
						//(Host visible + device local memory is generally limited and
						if( (devtype != vk::PhysicalDeviceType::eIntegratedGpu) &&
							(mtype.propertyFlags & vk::MemoryPropertyFlagBits::eHostVisible) )
						{
							continue;
						}

						if(!foundLocalType)
						{
							foundLocalType = true;
							g_vkLocalMemoryType = j;
						}
					}
				}

				LogDebug("Using type %u for pinned host memory\n", g_vkPinnedMemoryType);
				LogDebug("Using type %u for card-local memory\n", g_vkLocalMemoryType);

				//Make the queue manager
				g_vkQueueManager = make_unique<QueueManager>(g_vkComputePhysicalDevice, g_vkComputeDevice);

				//Make a Queue for memory transfers that we can use implicitly during buffer management
				g_vkTransferQueue = g_vkQueueManager->GetTransferQueue("g_vkTransferQueue");

				//Make a CommandPool for transfers and another one for vkFFT
				vk::CommandPoolCreateInfo poolInfo(
					vk::CommandPoolCreateFlagBits::eTransient | vk::CommandPoolCreateFlagBits::eResetCommandBuffer,
					g_vkTransferQueue->m_family );
				g_vkTransferCommandPool = make_unique<vk::raii::CommandPool>(*g_vkComputeDevice, poolInfo);

				//Make a CommandBuffer for memory transfers that we can use implicitly during buffer management
				vk::CommandBufferAllocateInfo bufinfo(**g_vkTransferCommandPool, vk::CommandBufferLevel::ePrimary, 1);
				g_vkTransferCommandBuffer = make_unique<vk::raii::CommandBuffer>(
					std::move(vk::raii::CommandBuffers(*g_vkComputeDevice, bufinfo).front()));

<<<<<<< HEAD
				//And again for FFTs
				bufinfo = vk::CommandBufferAllocateInfo(**g_vkFFTCommandPool, vk::CommandBufferLevel::ePrimary, 1);
				g_vkFFTCommandBuffer = make_unique<vk::raii::CommandBuffer>(
					std::move(vk::raii::CommandBuffers(*g_vkComputeDevice, bufinfo).front()));
				g_vkFFTQueue = g_vkQueueManager->GetComputeQueue("g_vkFFTQueue");
=======
				//Make a Queue for memory transfers that we can use implicitly during buffer management
				g_vkTransferQueue = make_unique<vk::raii::Queue>(
					*g_vkComputeDevice, g_computeQueueType, AllocateVulkanComputeQueue());
>>>>>>> 264b9aa0
			}

			//Destroy other physical devices that we're not using
			for(size_t i=0; i<devices.size(); i++)
			{
				if(i == bestDevice)
					continue;
				devices[i].clear();
			}
		}
	}
	catch ( vk::SystemError & err )
	{
		LogError("vk::SystemError: %s\n", err.what());
		return false;
	}
	catch ( std::exception & err )
	{
		LogError("std::exception: %s\n", err.what());
		return false;
	}
	catch(...)
	{
		LogError("unknown exception\n");
		return false;
	}

	LogDebug("\n");

	//If we get here, everything is good
	g_gpuFilterEnabled = true;
	g_gpuScopeDriverEnabled = true;

	//Initialize the glsl compiler since vkFFT does JIT generation of kernels
	if(1 != glslang_initialize_process())
		LogError("Failed to initialize glslang compiler\n");

	//Initialize our pipeline cache manager and load existing cache data
	g_pipelineCacheMgr = make_unique<PipelineCacheManager>();

	//Print out vkFFT version for debugging
	int vkfftver = VkFFTGetVersion();
	int vkfft_major = vkfftver / 10000;
	int vkfft_minor = (vkfftver / 100) % 100;
	int vkfft_patch = vkfftver % 100;
	LogDebug("vkFFT version: %d.%d.%d\n", vkfft_major, vkfft_minor, vkfft_patch);

	if(g_hasDebugUtils)
	{
		g_vkComputeDevice->setDebugUtilsObjectNameEXT(
			vk::DebugUtilsObjectNameInfoEXT(
				vk::ObjectType::eDevice,
				reinterpret_cast<int64_t>(static_cast<VkDevice>(**g_vkComputeDevice)),
				"g_vkComputeDevice"));

		g_vkComputeDevice->setDebugUtilsObjectNameEXT(
			vk::DebugUtilsObjectNameInfoEXT(
<<<<<<< HEAD
=======
				vk::ObjectType::eQueue,
				reinterpret_cast<int64_t>(static_cast<VkQueue>(**g_vkTransferQueue)),
				"g_vkTransferQueue"));

		g_vkComputeDevice->setDebugUtilsObjectNameEXT(
			vk::DebugUtilsObjectNameInfoEXT(
>>>>>>> 264b9aa0
				vk::ObjectType::eCommandBuffer,
				reinterpret_cast<int64_t>(static_cast<VkCommandBuffer>(**g_vkTransferCommandBuffer)),
				"g_vkTransferCommandBuffer"));

		//For some reason this doesn't work?
		/*g_vkComputeDevice->setDebugUtilsObjectNameEXT(
			vk::DebugUtilsObjectNameInfoEXT(
				vk::ObjectType::ePhysicalDevice,
				reinterpret_cast<int64_t>(static_cast<VkPhysicalDevice>(**g_vkComputePhysicalDevice)),
				"g_vkComputePhysicalDevice"));*/
	}

	return true;
}

/**
	@brief Checks if a given Vulkan device is "better" than another

	True if we should use device B over A
 */
bool IsDevicePreferred(const vk::PhysicalDeviceProperties& a, const vk::PhysicalDeviceProperties& b)
{
	//If B is a discrete GPU, always prefer it
	//TODO: prefer one of multiple
	if(b.deviceType == vk::PhysicalDeviceType::eDiscreteGpu)
		return true;

	//Integrated GPUs beat anything but a discrete GPU
	if( (b.deviceType == vk::PhysicalDeviceType::eIntegratedGpu) &&
		(a.deviceType != vk::PhysicalDeviceType::eDiscreteGpu) )
	{
		return true;
	}

	//Anything is better than a CPU
	if(a.deviceType == vk::PhysicalDeviceType::eCpu)
		return false;

	//By default, assume A is good enough
	return false;
}

/**
	@brief Free all global Vulkan resources in the correct order
 */
void VulkanCleanup()
{
	glfwTerminate();

	g_pipelineCacheMgr = nullptr;

	glslang_finalize_process();

	g_vkTransferQueue = nullptr;
	g_vkTransferCommandBuffer = nullptr;
	g_vkTransferCommandPool = nullptr;

	g_vkQueueManager = nullptr;

	g_vkComputeDevice = nullptr;
	g_vkInstance = nullptr;
}<|MERGE_RESOLUTION|>--- conflicted
+++ resolved
@@ -113,37 +113,6 @@
 uint32_t g_vkLocalMemoryType;
 
 /**
-<<<<<<< HEAD
-	@brief Command buffer for submitting vkFFT calls to
- */
-unique_ptr<vk::raii::CommandPool> g_vkFFTCommandPool;
-
-/**
-	@brief Command buffer for submitting vkFFT calls to
- */
-unique_ptr<vk::raii::CommandBuffer> g_vkFFTCommandBuffer;
-
-/**
-	@brief Command queue for submitting vkFFT calls to
- */
-shared_ptr<QueueHandle> g_vkFFTQueue;
-
-/**
-	@brief Mutex for controlling access to g_vkfFFT*
- */
-mutex g_vkFFTMutex;
-=======
-	@brief Vulkan queue type for submitting compute operations (may or may not be render capable)
- */
-uint32_t g_computeQueueType;
-
-/**
-	@brief Vulkan queue type for submitting rendering operations
- */
-uint32_t g_renderQueueType;
->>>>>>> 264b9aa0
-
-/**
 	@brief UUID of g_vkComputeDevice
  */
 uint8_t g_vkComputeDeviceUuid[16];
@@ -707,7 +676,7 @@
 				//Make a Queue for memory transfers that we can use implicitly during buffer management
 				g_vkTransferQueue = g_vkQueueManager->GetTransferQueue("g_vkTransferQueue");
 
-				//Make a CommandPool for transfers and another one for vkFFT
+				//Make a CommandPool for transfers
 				vk::CommandPoolCreateInfo poolInfo(
 					vk::CommandPoolCreateFlagBits::eTransient | vk::CommandPoolCreateFlagBits::eResetCommandBuffer,
 					g_vkTransferQueue->m_family );
@@ -717,18 +686,6 @@
 				vk::CommandBufferAllocateInfo bufinfo(**g_vkTransferCommandPool, vk::CommandBufferLevel::ePrimary, 1);
 				g_vkTransferCommandBuffer = make_unique<vk::raii::CommandBuffer>(
 					std::move(vk::raii::CommandBuffers(*g_vkComputeDevice, bufinfo).front()));
-
-<<<<<<< HEAD
-				//And again for FFTs
-				bufinfo = vk::CommandBufferAllocateInfo(**g_vkFFTCommandPool, vk::CommandBufferLevel::ePrimary, 1);
-				g_vkFFTCommandBuffer = make_unique<vk::raii::CommandBuffer>(
-					std::move(vk::raii::CommandBuffers(*g_vkComputeDevice, bufinfo).front()));
-				g_vkFFTQueue = g_vkQueueManager->GetComputeQueue("g_vkFFTQueue");
-=======
-				//Make a Queue for memory transfers that we can use implicitly during buffer management
-				g_vkTransferQueue = make_unique<vk::raii::Queue>(
-					*g_vkComputeDevice, g_computeQueueType, AllocateVulkanComputeQueue());
->>>>>>> 264b9aa0
 			}
 
 			//Destroy other physical devices that we're not using
@@ -786,15 +743,6 @@
 
 		g_vkComputeDevice->setDebugUtilsObjectNameEXT(
 			vk::DebugUtilsObjectNameInfoEXT(
-<<<<<<< HEAD
-=======
-				vk::ObjectType::eQueue,
-				reinterpret_cast<int64_t>(static_cast<VkQueue>(**g_vkTransferQueue)),
-				"g_vkTransferQueue"));
-
-		g_vkComputeDevice->setDebugUtilsObjectNameEXT(
-			vk::DebugUtilsObjectNameInfoEXT(
->>>>>>> 264b9aa0
 				vk::ObjectType::eCommandBuffer,
 				reinterpret_cast<int64_t>(static_cast<VkCommandBuffer>(**g_vkTransferCommandBuffer)),
 				"g_vkTransferCommandBuffer"));
